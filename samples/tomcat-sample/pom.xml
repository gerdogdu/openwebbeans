--- conflicted
+++ resolved
@@ -23,11 +23,7 @@
     <parent>
         <artifactId>samples</artifactId>
         <groupId>org.apache.openwebbeans</groupId>
-<<<<<<< HEAD
-        <version>2.0.0-SNAPSHOT</version>
-=======
         <version>1.2.2</version>
->>>>>>> bb4a9d7a
         <relativePath>../pom.xml</relativePath>
     </parent>
 
@@ -44,19 +40,19 @@
 
         <dependency>
             <groupId>org.apache.geronimo.specs</groupId>
-            <artifactId>geronimo-interceptor_1.2_spec</artifactId>
+            <artifactId>geronimo-interceptor_1.1_spec</artifactId>
             <scope>provided</scope>
         </dependency>
 
         <dependency>
             <groupId>org.apache.geronimo.specs</groupId>
-            <artifactId>geronimo-servlet_3.0_spec</artifactId>
+            <artifactId>geronimo-servlet_2.5_spec</artifactId>
             <scope>provided</scope>
         </dependency>
 
         <dependency>
             <groupId>org.apache.geronimo.specs</groupId>
-            <artifactId>geronimo-jcdi_1.1_spec</artifactId>
+            <artifactId>geronimo-jcdi_1.0_spec</artifactId>
             <scope>provided</scope>
         </dependency>
 
@@ -89,7 +85,7 @@
 
                     <dependency>
                         <groupId>org.apache.geronimo.specs</groupId>
-                        <artifactId>geronimo-interceptor_1.2_spec</artifactId>
+                        <artifactId>geronimo-interceptor_1.1_spec</artifactId>
                         <version>${geronimo_interceptor.version}</version>
                     </dependency>
 
@@ -114,7 +110,7 @@
 
                     <dependency>
                         <groupId>org.apache.geronimo.specs</groupId>
-                        <artifactId>geronimo-jcdi_1.1_spec</artifactId>
+                        <artifactId>geronimo-jcdi_1.0_spec</artifactId>
                         <version>${geronimo_cdi.version}</version>
                     </dependency>
 
