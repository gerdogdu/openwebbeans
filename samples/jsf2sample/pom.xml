<!--
Licensed to the Apache Software Foundation (ASF) under one
or more contributor license agreements.  See the NOTICE file
distributed with this work for additional information
regarding copyright ownership.  The ASF licenses this file
to you under the Apache License, Version 2.0 (the
"License"); you may not use this file except in compliance
with the License.  You may obtain a copy of the License at

  http://www.apache.org/licenses/LICENSE-2.0

Unless required by applicable law or agreed to in writing,
software distributed under the License is distributed on an
"AS IS" BASIS, WITHOUT WARRANTIES OR CONDITIONS OF ANY
KIND, either express or implied.  See the License for the
specific language governing permissions and limitations
under the License.
-->
<project xmlns="http://maven.apache.org/POM/4.0.0" xmlns:xsi="http://www.w3.org/2001/XMLSchema-instance" xsi:schemaLocation="http://maven.apache.org/POM/4.0.0 http://maven.apache.org/maven-v4_0_0.xsd">
    <modelVersion>4.0.0</modelVersion>
    <description>Sample JSF2 Application</description>
    <parent>
        <artifactId>samples</artifactId>
        <groupId>org.apache.openwebbeans</groupId>
<<<<<<< HEAD
        <version>2.0.0-SNAPSHOT</version>
=======
        <version>1.2.2</version>
>>>>>>> bb4a9d7a
        <relativePath>../pom.xml</relativePath>
    </parent>

    <groupId>org.apache.openwebbeans.samples</groupId>
    <artifactId>jsf2sample</artifactId>
    <packaging>war</packaging>
    <name>Sample JSF2 Application</name>

    <properties>
        <deploy.skip>true</deploy.skip>
    </properties>

    <dependencies>

        <!-- JSR-299 Impl -->
        <dependency>
            <groupId>org.apache.openwebbeans</groupId>
            <artifactId>openwebbeans-impl</artifactId>
            <version>${project.version}</version>
        </dependency>

        <dependency>
            <groupId>org.apache.openwebbeans</groupId>
            <artifactId>openwebbeans-resource</artifactId>
            <version>${project.version}</version>
        </dependency>
        
	<!-- Interceptor API -->
        <dependency>
            <groupId>org.apache.geronimo.specs</groupId>
            <artifactId>geronimo-interceptor_1.2_spec</artifactId>
        </dependency>

        <!-- JSF Plugin -->
        <dependency>
            <groupId>org.apache.openwebbeans</groupId>
            <artifactId>openwebbeans-jsf</artifactId>
            <version>${project.version}</version>
        </dependency>

        <!-- Web Plugin -->
        <dependency>
            <groupId>org.apache.openwebbeans</groupId>
            <artifactId>openwebbeans-web</artifactId>
            <version>${project.version}</version>
        </dependency>

        <!-- JSF API -->
        <dependency>
            <groupId>org.apache.myfaces.core</groupId>
            <artifactId>myfaces-api</artifactId>
            <version>${myfaces2.version}</version>
        </dependency>

        <!-- JSF Impl -->
        <dependency>
            <groupId>org.apache.myfaces.core</groupId>
            <artifactId>myfaces-impl</artifactId>
            <version>${myfaces2.version}</version>
        </dependency>

        <!-- JSR 299 API -->
        <dependency>
            <groupId>org.apache.geronimo.specs</groupId>
            <artifactId>geronimo-jcdi_1.1_spec</artifactId>
        </dependency>

        <!-- JSR 330 API -->
        <dependency>
            <groupId>org.apache.geronimo.specs</groupId>
            <artifactId>geronimo-atinject_1.0_spec</artifactId>
        </dependency>

        <!-- SPI API -->
        <dependency>
            <groupId>org.apache.openwebbeans</groupId>
            <artifactId>openwebbeans-spi</artifactId>
            <version>${project.version}</version>
        </dependency>
        
        <!-- JSTL -->
        <dependency>
            <groupId>javax.servlet</groupId>
            <artifactId>jstl</artifactId>
            <version>1.2</version>
        </dependency>                
                
    </dependencies>

    <build>
        <finalName>jsf2sample</finalName>
        <plugins>
            <plugin>
                <groupId>org.codehaus.mojo</groupId>
                <artifactId>tomcat-maven-plugin</artifactId>
                <version>1.1</version>
                <configuration>
                    <url>http://localhost:8080/manager/text</url>
                </configuration>
            </plugin>
        </plugins>
    </build>

</project><|MERGE_RESOLUTION|>--- conflicted
+++ resolved
@@ -22,11 +22,7 @@
     <parent>
         <artifactId>samples</artifactId>
         <groupId>org.apache.openwebbeans</groupId>
-<<<<<<< HEAD
-        <version>2.0.0-SNAPSHOT</version>
-=======
         <version>1.2.2</version>
->>>>>>> bb4a9d7a
         <relativePath>../pom.xml</relativePath>
     </parent>
 
@@ -57,7 +53,7 @@
 	<!-- Interceptor API -->
         <dependency>
             <groupId>org.apache.geronimo.specs</groupId>
-            <artifactId>geronimo-interceptor_1.2_spec</artifactId>
+            <artifactId>geronimo-interceptor_1.1_spec</artifactId>
         </dependency>
 
         <!-- JSF Plugin -->
@@ -91,7 +87,7 @@
         <!-- JSR 299 API -->
         <dependency>
             <groupId>org.apache.geronimo.specs</groupId>
-            <artifactId>geronimo-jcdi_1.1_spec</artifactId>
+            <artifactId>geronimo-jcdi_1.0_spec</artifactId>
         </dependency>
 
         <!-- JSR 330 API -->
