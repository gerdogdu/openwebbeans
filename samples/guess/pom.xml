<?xml version="1.0" encoding="UTF-8"?>
<!--
Licensed to the Apache Software Foundation (ASF) under one
or more contributor license agreements.  See the NOTICE file
distributed with this work for additional information
regarding copyright ownership.  The ASF licenses this file
to you under the Apache License, Version 2.0 (the
"License"); you may not use this file except in compliance
with the License.  You may obtain a copy of the License at

  http://www.apache.org/licenses/LICENSE-2.0

Unless required by applicable law or agreed to in writing,
software distributed under the License is distributed on an
"AS IS" BASIS, WITHOUT WARRANTIES OR CONDITIONS OF ANY
KIND, either express or implied.  See the License for the
specific language governing permissions and limitations
under the License.
-->
<project xmlns="http://maven.apache.org/POM/4.0.0" xmlns:xsi="http://www.w3.org/2001/XMLSchema-instance" xsi:schemaLocation="http://maven.apache.org/POM/4.0.0 http://maven.apache.org/maven-v4_0_0.xsd">
    <parent>
        <artifactId>samples</artifactId>
        <groupId>org.apache.openwebbeans</groupId>
<<<<<<< HEAD
        <version>2.0.0-SNAPSHOT</version>
=======
        <version>1.2.2</version>
>>>>>>> bb4a9d7a
        <relativePath>../pom.xml</relativePath>
    </parent>

    <modelVersion>4.0.0</modelVersion>
    <groupId>org.apache.openwebbeans.samples</groupId>
    <artifactId>guess</artifactId>
    <packaging>war</packaging>
    <name>Sample Guess Application</name>
    <description>Simple login application</description>

    <properties>
        <deploy.skip>true</deploy.skip>
    </properties>

    <build>
        <finalName>guess</finalName>
        <plugins>
            <plugin>
                <groupId>org.mortbay.jetty</groupId>
                <artifactId>maven-jetty-plugin</artifactId>
                <version>6.1.18</version>
                <configuration>
                    <scanIntervalSeconds>10</scanIntervalSeconds>
                </configuration>
            </plugin>
        </plugins>
    </build>

    <dependencies>

        <!-- JSF Facelet -->
        <dependency>
            <groupId>com.sun.facelets</groupId>
            <artifactId>jsf-facelets</artifactId>
            <version>1.1.14</version>
        </dependency>

        <!-- MyFaces API -->
        <dependency>
            <groupId>org.apache.myfaces.core</groupId>
            <artifactId>myfaces-api</artifactId>
            <version>1.2.8</version>
        </dependency>

        <!-- JSF Plugin -->
        <dependency>
            <groupId>org.apache.openwebbeans</groupId>
            <artifactId>openwebbeans-jsf12</artifactId>
            <version>${project.version}</version>
        </dependency>

        <!-- EL Plugin -->
        <dependency>
            <groupId>org.apache.openwebbeans</groupId>
            <artifactId>openwebbeans-el10</artifactId>
            <version>${project.version}</version>
        </dependency>

        <!-- Servlet API -->
        <dependency>
            <groupId>org.apache.geronimo.specs</groupId>
            <artifactId>geronimo-servlet_3.0_spec</artifactId>
            <scope>provided</scope>
        </dependency>

        <!-- JSR-299 implementation per application -->
        <dependency>
            <groupId>org.apache.openwebbeans</groupId>
            <artifactId>openwebbeans-impl</artifactId>
        </dependency>

        <!-- Web Plugin -->
        <dependency>
            <groupId>org.apache.openwebbeans</groupId>
            <artifactId>openwebbeans-web</artifactId>
            <version>${project.version}</version>
        </dependency>

        <!-- JSR-299 API -->
        <dependency>
            <groupId>org.apache.geronimo.specs</groupId>
            <artifactId>geronimo-jcdi_1.1_spec</artifactId>
        </dependency>

        <!-- JSR-330 API -->
        <dependency>
            <groupId>org.apache.geronimo.specs</groupId>
            <artifactId>geronimo-atinject_1.0_spec</artifactId>
        </dependency>

        <!-- SPI API -->
        <dependency>
            <groupId>org.apache.openwebbeans</groupId>
            <artifactId>openwebbeans-spi</artifactId>
        </dependency>

        <!-- Interceptor API -->
        <dependency>
            <groupId>org.apache.geronimo.specs</groupId>
            <artifactId>geronimo-interceptor_1.2_spec</artifactId>
        </dependency>

        <!-- MyFaces IMPL -->
        <dependency>
            <groupId>org.apache.myfaces.core</groupId>
            <artifactId>myfaces-impl</artifactId>
            <version>1.2.8</version>
        </dependency>


    </dependencies>
</project><|MERGE_RESOLUTION|>--- conflicted
+++ resolved
@@ -21,11 +21,7 @@
     <parent>
         <artifactId>samples</artifactId>
         <groupId>org.apache.openwebbeans</groupId>
-<<<<<<< HEAD
-        <version>2.0.0-SNAPSHOT</version>
-=======
         <version>1.2.2</version>
->>>>>>> bb4a9d7a
         <relativePath>../pom.xml</relativePath>
     </parent>
 
@@ -87,7 +83,7 @@
         <!-- Servlet API -->
         <dependency>
             <groupId>org.apache.geronimo.specs</groupId>
-            <artifactId>geronimo-servlet_3.0_spec</artifactId>
+            <artifactId>geronimo-servlet_2.5_spec</artifactId>
             <scope>provided</scope>
         </dependency>
 
@@ -107,7 +103,7 @@
         <!-- JSR-299 API -->
         <dependency>
             <groupId>org.apache.geronimo.specs</groupId>
-            <artifactId>geronimo-jcdi_1.1_spec</artifactId>
+            <artifactId>geronimo-jcdi_1.0_spec</artifactId>
         </dependency>
 
         <!-- JSR-330 API -->
@@ -125,7 +121,7 @@
         <!-- Interceptor API -->
         <dependency>
             <groupId>org.apache.geronimo.specs</groupId>
-            <artifactId>geronimo-interceptor_1.2_spec</artifactId>
+            <artifactId>geronimo-interceptor_1.1_spec</artifactId>
         </dependency>
 
         <!-- MyFaces IMPL -->
