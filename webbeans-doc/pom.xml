--- conflicted
+++ resolved
@@ -21,11 +21,7 @@
     <parent>
         <groupId>org.apache.openwebbeans</groupId>
         <artifactId>openwebbeans</artifactId>
-<<<<<<< HEAD
-        <version>2.0.0-SNAPSHOT</version>
-=======
         <version>1.2.2</version>
->>>>>>> bb4a9d7a
         <relativePath>../pom.xml</relativePath>
     </parent>
     
