--- conflicted
+++ resolved
@@ -24,11 +24,7 @@
     <parent>
         <groupId>org.apache.openwebbeans</groupId>
         <artifactId>openwebbeans</artifactId>
-<<<<<<< HEAD
-        <version>2.0.0-SNAPSHOT</version>
-=======
         <version>1.2.2</version>
->>>>>>> bb4a9d7a
     </parent>
 
     <artifactId>openwebbeans-jee5-ejb-resource</artifactId>
@@ -55,7 +51,7 @@
 
         <dependency>
             <groupId>org.apache.geronimo.specs</groupId>
-            <artifactId>geronimo-jcdi_1.1_spec</artifactId>
+            <artifactId>geronimo-jcdi_1.0_spec</artifactId>
             <optional>true</optional>
         </dependency>
         <dependency>
