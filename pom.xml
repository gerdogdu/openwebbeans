<?xml version="1.0" encoding="UTF-8"?>
<!--
		Licensed to the Apache Software Foundation (ASF) under one or more
		contributor license agreements. See the NOTICE file distributed with
		this work for additional information regarding copyright ownership.
		The ASF licenses this file to You under the Apache License, Version
		2.0 (the "License"); you may not use this file except in compliance
		with the License. You may obtain a copy of the License at
		http://www.apache.org/licenses/LICENSE-2.0 Unless required by
		applicable law or agreed to in writing, software distributed under the
		License is distributed on an "AS IS" BASIS, WITHOUT WARRANTIES OR
		CONDITIONS OF ANY KIND, either express or implied. See the License for
		the specific language governing permissions and limitations under the
		License.
	--><project xmlns="http://maven.apache.org/POM/4.0.0" xmlns:xsi="http://www.w3.org/2001/XMLSchema-instance" xsi:schemaLocation="http://maven.apache.org/POM/4.0.0 http://maven.apache.org/maven-v4_0_0.xsd">
	<modelVersion>4.0.0</modelVersion>
	<parent>
		<groupId>org.apache</groupId>
		<artifactId>apache</artifactId>
		<version>4</version>
	</parent>
    
	<groupId>org.apache.openwebbeans</groupId>
	<artifactId>openwebbeans</artifactId>
	<name>OpenWebBeans</name>
	<packaging>pom</packaging>
	<version>1.0.0-incubating-M2</version>
    
	<description> 
        Apache OpenWebBeans is an open source implementation of
	    JSR-299 WebBeans 
	</description>

	<organization>
		<name>The Apache OpenWebBeans development community</name>
		<url>http://incubator.apache.org/openwebbeans</url>
	</organization>

    <inceptionYear>2008</inceptionYear>

	<scm>
	    <connection>scm:svn:http://svn.apache.org/repos/asf/incubator/openwebbeans/tags/openwebbeans-1.0.0-incubating-M2</connection>
	    <developerConnection>scm:svn:https://svn.apache.org/repos/asf/incubator/openwebbeans/tags/openwebbeans-1.0.0-incubating-M2</developerConnection>
	    <url>https://svn.apache.org/repos/asf/incubator/openwebbeans/tags/openwebbeans-1.0.0-incubating-M2</url>
    </scm>

    <issueManagement>
          <system>jira</system>
          <url>http://issues.apache.org/jira/browse/OWB</url>
    </issueManagement>

    <mailingLists>
       <mailingList>
          <name>OpenWebBeans Developer List</name>
          <subscribe>openwebbeans-dev-subscribe@incubator.apache.org</subscribe>
          <unsubscribe>openwebbeans-dev-unsubscribe@incubator.apache.org</unsubscribe>
          <post>openwebbeans-dev@incubator.apache.org</post>
          <archive>http://mail-archives.apache.org/mod_mbox/incubator-openwebbeans-dev/</archive>
       </mailingList>
       <mailingList>
          <name>OpenWebBeans User List</name>
          <subscribe>openwebbeans-user-subscribe@incubator.apache.org</subscribe>
          <unsubscribe>openwebbeans-user-unsubscribe@incubator.apache.org</unsubscribe>
          <post>openwebbeans-user@incubator.apache.org</post>
          <archive>http://mail-archives.apache.org/mod_mbox/incubator-openwebbeans-user/</archive>
       </mailingList>
       <mailingList>
          <name>OpenWebBeans Commits List</name>
          <subscribe>openwebbeans-commits-subscribe@incubator.apache.org</subscribe>
          <unsubscribe>openwebbeans-commits-unsubscribe@incubator.apache.org</unsubscribe>
          <post>openwebbeans-commits@incubator.apache.org</post>
          <archive>http://mail-archives.apache.org/mod_mbox/incubator-openwebbeans-commits/</archive>
       </mailingList>
       <mailingList>
          <name>OpenWebBeans Private List</name>
          <subscribe>openwebbeans-private-subscribe@incubator.apache.org</subscribe>
          <unsubscribe>openwebbeans-private-unsubscribe@incubator.apache.org</unsubscribe>
          <post>openwebbeans-private@incubator.apache.org</post>
       </mailingList>
    </mailingLists>

    <developers>
        <developer>
            <id>gerdogdu</id>
            <name>Gurkan Erdogdu</name>
            <email>gerdogdu at apache dot org</email>
            <roles>
                <role>PMC</role>
                <role>Project Lead</role>
            </roles>
        </developer>
        <developer>
            <id>matzew</id>
            <name>Matthias Wessendorf</name>
            <email>matzew at apache dot org</email>
            <organization>Oracle, Germany</organization>
            <organizationUrl>http://www.oracle.com/</organizationUrl>
            <roles>
                <role>PMC</role>
                <role>Mentor</role>
            </roles>
        </developer>
        <developer>
            <id>kevan</id>
            <name>Kevan Miller</name>
            <email>kevan dot miller at gmail dot com</email>
            <roles>
                <role>PMC</role>
                <role>Mentor</role>
            </roles>
        </developer>
        <developer>
            <id>mnour</id>
            <name>Mohammad Nour El-Din</name>
            <email>nour dot mohammad at gmail dot com</email>
            <roles>
              <role>PMC</role>
            </roles>
        </developer>
        <developer>
            <id>conny</id>
            <name>Conny Lundgren</name>
            <email>conny dot lundgren at gmail dot com</email>
            <roles>
              <role>committer</role>
            </roles>
        </developer>
        <developer>
            <id>struberg</id>
            <name>Mark Struberg</name>
            <email>struberg at yahoo dot de</email>
            <roles>
              <role>PMC</role>
            </roles>
        </developer>
    </developers>
	
    <build>
    <defaultGoal>install</defaultGoal>
    
    <pluginManagement>
        <plugins>
            <plugin>
                <groupId>org.apache.maven.plugins</groupId>
                <artifactId>maven-remote-resources-plugin</artifactId>
                <version>1.0</version>
                <executions>
                    <execution>
                        <goals>
                            <goal>process</goal>
                        </goals>
                        <configuration>
                            <resourceBundles>
                                <resourceBundle>org.apache:apache-jar-resource-bundle:1.4</resourceBundle>
                                <resourceBundle>org.apache:apache-incubator-disclaimer-resource-bundle:1.1</resourceBundle>
                            </resourceBundles>
                        </configuration>
                    </execution>
                </executions>
            </plugin>

            <plugin>
                <groupId>org.apache.maven.plugins</groupId>
                <artifactId>maven-site-plugin</artifactId>
                <version>2.0-beta-7</version>
            </plugin>
        </plugins>
    </pluginManagement>

	<plugins>
	      <plugin>
                    <groupId>org.apache.maven.plugins</groupId>
                    <artifactId>maven-war-plugin</artifactId>
                    <version>2.0.2</version>
                    <configuration>
                        <archiveClasses>true</archiveClasses>
                        <archive>
                            <!-- Do not include META-INF/maven to avoid long file problems on windows -->
                            <addMavenDescriptor>false</addMavenDescriptor>
                        </archive>

                        <!--
                        HACK: Include legal files explicity, otherwise they will end up in the wrong path
                              or in another jar file in the war.

                        NOTE: targetPath is broken for webResources (as documented)
                        -->
                        <webResources>
                            <resource>
                                <directory>.</directory>
				<targetPath>META-INF</targetPath>
                                <includes>
                                    <include>LICENCE.txt</include>
                                    <include>NOTICE.txt</include>
				    <include>licences/*</include>
                                    <include>DISCLAIMER</include>
                                </includes>
                            </resource>
                        </webResources>
		            <archive>
		                <manifestEntries>
		                    <Specification-Title>${project.name}</Specification-Title>
		                    <Specification-Version>${project.version}</Specification-Version>
		                    <Specification-Vendor>${project.organization.name}</Specification-Vendor>
		                    <Implementation-Title>${project.name}</Implementation-Title>
		                    <Implementation-Version>${project.version}</Implementation-Version>
		                    <Implementation-Vendor>${project.organization.name}</Implementation-Vendor>
		                    <Implementation-Vendor-Id>org.apache</Implementation-Vendor-Id>
		                </manifestEntries>
		            </archive>

                    </configuration>
             </plugin>

	     <plugin>
	        <groupId>org.apache.maven.plugins</groupId>
	        <artifactId>maven-jar-plugin</artifactId>
	        <configuration>
	            <archive>
	                <manifestEntries>
	                    <Specification-Title>${project.name}</Specification-Title>
	                    <Specification-Version>${project.version}</Specification-Version>
	                    <Specification-Vendor>${project.organization.name}</Specification-Vendor>
	                    <Implementation-Title>${project.name}</Implementation-Title>
	                    <Implementation-Version>${project.version}</Implementation-Version>
	                    <Implementation-Vendor>${project.organization.name}</Implementation-Vendor>
	                    <Implementation-Vendor-Id>org.apache</Implementation-Vendor-Id>
	                </manifestEntries>
	            </archive>
	        </configuration>
            </plugin>
           
            <plugin>
                <groupId>org.apache.maven.plugins</groupId>
                <artifactId>maven-remote-resources-plugin</artifactId>
             </plugin>

	     <plugin>
		<artifactId>maven-compiler-plugin</artifactId>
		<configuration>
			<source>1.6</source>
			<target>1.6</target>
            
		</configuration>
	     </plugin>
	     <plugin>
		<groupId>org.apache.maven.plugins</groupId>
		<artifactId>maven-surefire-plugin</artifactId>
		<version>2.4.3</version>
		<executions>
		</executions>
	    </plugin>
        <!-- force generating a *-sources.jar when building a jar, e.g. for a snapshot release -->
        <plugin>
            <groupId>org.apache.maven.plugins</groupId>
            <artifactId>maven-source-plugin</artifactId>
            <executions>
                <execution>
                    <goals>
                        <goal>jar</goal>
                    </goals>
                </execution>
            </executions>
        </plugin>
        <plugin>
            <groupId>org.codehaus.mojo</groupId>
            <artifactId>rat-maven-plugin</artifactId>
            <version>1.0-alpha-3</version>
            <configuration>
                <includes>
                    <include>src/**/*</include>
                    <include>pom.xml</include>
                </includes>
                <excludes>
                    <exclude>**/*/MANIFEST.MF</exclude>
                </excludes>
            </configuration>
            <executions>
                <execution>
                    <phase>verify</phase>
                    <goals>
                        <goal>check</goal>
                    </goals>
                </execution>
            </executions>
        </plugin>
	</plugins>
    </build>
    
    <reporting>
        <plugins>
            <plugin>
                <groupId>org.apache.maven.plugins</groupId>
                <artifactId>maven-project-info-reports-plugin</artifactId>
                <version>2.1</version>
                <reportSets>
                    <reportSet>
                        <reports>
                            <report>cim</report>
                            <report>index</report>
                            <report>issue-tracking</report>
                            <report>mailing-list</report>
                            <report>project-team</report>
                            <report>scm</report>
                            <report>summary</report>
                        </reports>
                    </reportSet>
                </reportSets>
            </plugin>
            <plugin>
                <groupId>org.apache.maven.plugins</groupId>
                <artifactId>maven-javadoc-plugin</artifactId>
                <version>2.4</version>
                <configuration>
                    <quiet>true</quiet>
                    <links>
                        <link>http://java.sun.com/j2ee/1.4/docs/api</link>
                        <link>http://java.sun.com/j2se/1.5.0/docs/api</link>
                        <link>http://myfaces.apache.org/core12/myfaces-api/apidocs/</link>
                    </links>
                </configuration>
                <reportSets>
                    <reportSet>
                        <reports>
                            <report>javadoc</report>
                            <report>test-javadoc</report>
                        </reports>
                    </reportSet>
                </reportSets>
            </plugin>
        </plugins>
    </reporting>
	
    <modules>
        <module>webbeans-api</module>
        <module>webbeans-impl</module>
        <module>webbeans-ejb</module>
        <module>webbeans-jms</module>
        <module>webbeans-jsf</module>
        <module>webbeans-jpa</module>
        <module>samples</module>
        <module>webbeans-geronimo</module>
        <!-- <module>webbeans-tck</module>-->
  </modules>
    
	<repositories>
		<repository>
			<id>java.net</id>
			<url>http://download.java.net/maven/1</url>
			<layout>legacy</layout>
		</repository>
	</repositories>

	<dependencyManagement>
		<dependencies>
			<dependency>
				<groupId>log4j</groupId>
				<artifactId>log4j</artifactId>
				<version>1.2.14</version>
			</dependency>
			<dependency>
			    <groupId>org.apache.geronimo.specs</groupId>
			    <artifactId>geronimo-jaxws_2.1_spec</artifactId>
			    <version>1.0</version>
			</dependency>
			<dependency>
				<groupId>org.apache.geronimo.specs</groupId>
				<artifactId>geronimo-servlet_2.5_spec</artifactId>
				<version>1.2</version>
			</dependency>
			<dependency>
				<groupId>dom4j</groupId>
				<artifactId>dom4j</artifactId>
				<version>1.6.1</version>
			</dependency>
			<dependency>
				<groupId>org.apache.geronimo.specs 
				</groupId>
				<artifactId>geronimo-ejb_3.0_spec</artifactId>
				<version>1.0-M1</version>
			</dependency>
			<dependency>
				<groupId>org.apache.geronimo.specs</groupId>
				<artifactId>geronimo-el_1.0_spec</artifactId>
				<version>1.0-M1</version>
			</dependency>
			<dependency>
				<groupId>org.apache.myfaces.core</groupId>
				<artifactId>myfaces-api</artifactId>
				<version>1.2.6</version>
			</dependency>
			<dependency>
				<groupId>org.apache.myfaces.core</groupId>
				<artifactId>myfaces-impl</artifactId>
				<version>1.2.6</version>
			</dependency>
			<dependency>
				<groupId>javassist</groupId>
				<artifactId>javassist</artifactId>
				<version>3.8.0.GA</version>
			</dependency>
			<dependency>
				<groupId>net.sf.scannotation</groupId>
				<artifactId>scannotation</artifactId>
				<version>1.0.2</version>
			</dependency>
			<dependency>
				<groupId>junit</groupId>
				<artifactId>junit</artifactId>
				<version>4.5</version>
				<scope>test</scope>
			</dependency>
			<dependency>
				<groupId>javax.annotation</groupId>
				<artifactId>jsr250-api</artifactId>
				<version>1.0</version>
			</dependency>
			<dependency>
				<groupId>org.apache.geronimo.specs</groupId>
				<artifactId>geronimo-jpa_3.0_spec</artifactId>
				<version>1.1.1</version>
			</dependency>
			<dependency>
				<groupId>org.apache.geronimo.specs</groupId>
				<artifactId>geronimo-interceptor_3.0_spec</artifactId>
				<version>1.0.1</version>
			</dependency>
			<dependency>
				<groupId>org.apache.geronimo.specs</groupId>
				<artifactId>geronimo-jta_1.1_spec</artifactId>
				<version>1.1.1</version>
			</dependency>
			<dependency>
				<groupId>org.apache.geronimo.specs</groupId>
				<artifactId>geronimo-jsp_2.1_spec</artifactId>
				<version>1.0.1</version>
			</dependency>
			<dependency>
				<groupId>org.apache.openwebbeans</groupId>
				<artifactId>openwebbeans-api</artifactId>
				<version>${openwebbeans.version}</version>
			</dependency>
<!--  this is used for TCK tests        -->
			<dependency>
				<groupId>org.apache.openwebbeans</groupId>
				<artifactId>openwebbeans-impl</artifactId>
				<version>${openwebbeans.version}</version>
			</dependency>
			<dependency>
				<groupId>org.apache.openwebbeans</groupId>
				<artifactId>openwebbeans-jsf</artifactId>
				<version>${openwebbeans.version}</version>
			</dependency>
			<dependency>
				<groupId>org.apache.openwebbeans</groupId>
				<artifactId>openwebbeans-jpa</artifactId>
				<version>${openwebbeans.version}</version>
			</dependency>
		</dependencies>
	</dependencyManagement>

    <distributionManagement>
        <site>
            <id>apache.openwebbeans.site</id>
            <url>scp://people.apache.org/www/incubator.apache.org/openwebbeans/${project.version}</url>
        </site>

	<repository>
	    <id>apache.openwebbeans.stage</id>
	    <url>scp://people.apache.org/home/gerdogdu/public_html/staging-repo/${siteId}</url>
	</repository>
<!--	
	<snapshotRepository>
            <uniqueVersion>false</uniqueVersion>
            <id>apache.incubating</id>
            <name>Apache Incubating Repository</name>
            <url>scp://people.apache.org/www/people.apache.org/repo/m2-incubating-repository</url>
        </snapshotRepository>
-->
    </distributionManagement>
      
	<properties>
<<<<<<< HEAD
          <openwebbeans.version>1.0.0-incubating-M2</openwebbeans.version>
	  <siteId>/OWB/1.0.0-incubating-M2/plugins</siteId>
=======
          <openwebbeans.version>1.0.0-incubating-SNAPSHOT</openwebbeans.version>
	  <siteId>/OWB/1.0.0-incubating-M2-rc2/plugins</siteId>
>>>>>>> 40a0569d
	</properties>

    <profiles>
        <!-- START release profile -->
        <profile>
            <id>release</id>
            <build>
                <plugins>

                    <plugin>
                        <groupId>org.apache.maven.plugins</groupId>
                        <artifactId>maven-release-plugin</artifactId>
                        <configuration>
                            <useReleaseProfile>false</useReleaseProfile>
                            <goals>deploy</goals>
                            <arguments>-Prelease</arguments>
                        </configuration>
                    </plugin>

		    <plugin>
		        <groupId>org.apache.maven.plugins</groupId>
		        <artifactId>maven-install-plugin</artifactId>
		        <configuration>
		            <createChecksum>true</createChecksum>
		        </configuration>
		    </plugin> 

		    <plugin>
			<groupId>org.apache.maven.plugins</groupId>
			<artifactId>maven-gpg-plugin</artifactId>
			<configuration>
			  <passphrase>${gpg.passphrase}</passphrase>
			</configuration>
			<executions>
			  <execution>
			    <id>sign-artifacts</id>
			    <phase>verify</phase>
			    <goals>
			      <goal>sign</goal>
			    </goals>
			  </execution>
			</executions>
		    </plugin>


                <!-- We want to deploy the artifact to a staging location for perusal -->
                    <plugin>
                        <inherited>true</inherited>
                        <groupId>org.apache.maven.plugins</groupId>
                        <artifactId>maven-deploy-plugin</artifactId>
                        <configuration>
                            <altDeploymentRepository>${deploy.altRepository}</altDeploymentRepository>
                            <updateReleaseInfo>true</updateReleaseInfo>
                        </configuration>
                    </plugin>
                    <plugin>
                        <groupId>org.apache.maven.plugins</groupId>
                        <artifactId>maven-source-plugin</artifactId>
                        <executions>
                            <execution>
                                <id>attach-sources</id>
                                <goals>
                                    <goal>jar</goal>
                                </goals>
                            </execution>
                        </executions>
                    </plugin>
                    <plugin>
                        <groupId>org.apache.maven.plugins</groupId>
                        <artifactId>maven-javadoc-plugin</artifactId>
                        <executions>
                            <execution>
                                <id>attach-javadocs</id>
                                <goals>
                                   <goal>jar</goal>
                                </goals>
                            </execution>
                    </executions>
                    </plugin>
                </plugins>
            </build>
        </profile>  
        <!-- END release profile -->
    </profiles>
</project><|MERGE_RESOLUTION|>--- conflicted
+++ resolved
@@ -480,13 +480,8 @@
     </distributionManagement>
       
 	<properties>
-<<<<<<< HEAD
           <openwebbeans.version>1.0.0-incubating-M2</openwebbeans.version>
-	  <siteId>/OWB/1.0.0-incubating-M2/plugins</siteId>
-=======
-          <openwebbeans.version>1.0.0-incubating-SNAPSHOT</openwebbeans.version>
 	  <siteId>/OWB/1.0.0-incubating-M2-rc2/plugins</siteId>
->>>>>>> 40a0569d
 	</properties>
 
     <profiles>
