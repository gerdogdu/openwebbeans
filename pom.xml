--- conflicted
+++ resolved
@@ -438,18 +438,14 @@
     </distributionManagement>
       
 	<properties>
-<<<<<<< HEAD
           <openwebbeans.version>1.0.0-incubating-M1</openwebbeans.version>
-=======
-          <openwebbeans.version>1.0.0-incubating-SNAPSHOT</openwebbeans.version>
->>>>>>> 06eacdb5
 	  <siteId>/OWB/1.0.0-incubating-M1/plugins</siteId>
 	</properties>
 
     <profiles>
         <!-- START release profile -->
         <profile>
-            <id>local</id>
+            <id>release</id>
             <build>
                 <plugins>
 
