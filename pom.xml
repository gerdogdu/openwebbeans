<?xml version="1.0" encoding="UTF-8"?>
<!--
    Licensed to the Apache Software Foundation (ASF) under one
    or more contributor license agreements.  See the NOTICE file
    distributed with this work for additional information
    regarding copyright ownership.  The ASF licenses this file
    to you under the Apache License, Version 2.0 (the
    "License"); you may not use this file except in compliance
    with the License.  You may obtain a copy of the License at

    http://www.apache.org/licenses/LICENSE-2.0

    Unless required by applicable law or agreed to in writing,
    software distributed under the License is distributed on an
    "AS IS" BASIS, WITHOUT WARRANTIES OR CONDITIONS OF ANY
    KIND, either express or implied.  See the License for the
    specific language governing permissions and limitations
    under the License.
-->
<project xmlns="http://maven.apache.org/POM/4.0.0" xmlns:xsi="http://www.w3.org/2001/XMLSchema-instance" xsi:schemaLocation="http://maven.apache.org/POM/4.0.0 http://maven.apache.org/maven-v4_0_0.xsd">
    <modelVersion>4.0.0</modelVersion>
    <parent>
        <groupId>org.apache</groupId>
        <artifactId>apache</artifactId>
        <version>13</version>
    </parent>

    <groupId>org.apache.openwebbeans</groupId>
    <artifactId>openwebbeans</artifactId>
    <name>Apache OpenWebBeans</name>
    <packaging>pom</packaging>
<<<<<<< HEAD
    <version>2.0.0-SNAPSHOT</version>
=======
    <version>1.2.2</version>
>>>>>>> bb4a9d7a

    <url>openwebbeans.apache.org</url>

    <description>
        Apache OpenWebBeans is an open source implementation of
        JSR-299 WebBeans
    </description>

    <organization>
        <name>The Apache Software Foundation</name>
        <url>http://apache.org</url>
    </organization>

    <inceptionYear>2008</inceptionYear>

    <scm>
        <connection>scm:svn:http://svn.apache.org/repos/asf/openwebbeans/tags/openwebbeans-1.2.2</connection>
        <developerConnection>scm:svn:https://svn.apache.org/repos/asf/openwebbeans/tags/openwebbeans-1.2.2</developerConnection>
        <url>https://svn.apache.org/repos/asf/openwebbeans/tags/openwebbeans-1.2.2</url>
    </scm>

    <issueManagement>
        <system>jira</system>
        <url>http://issues.apache.org/jira/browse/OWB</url>
    </issueManagement>

    <distributionManagement>
        <site>
            <id>apache.openwebbeans.site</id>
            <url>scp://minotaur.apache.org/www/openwebbeans.apache.org/${project.version}</url>
        </site>
    </distributionManagement>

    <properties>
        <geronimo_jaxws.version>1.0</geronimo_jaxws.version>
        <geronimo_servlet.version>1.0</geronimo_servlet.version>
        <dom4j.version>1.6.1</dom4j.version>
        <geronimo_ejb.version>1.0.2</geronimo_ejb.version>
        <geronimo_el.version>1.0.2</geronimo_el.version>
        <geronimo_annotation.version>1.0.MR2-SNAPSHOT</geronimo_annotation.version>
        <geronimo_jpa.version>1.1</geronimo_jpa.version>
        <geronimo_jta.version>1.1.1</geronimo_jta.version>
        <geronimo_jsp.version>1.0.1</geronimo_jsp.version>
        <geronimo_cdi.version>1.0-SNAPSHOT</geronimo_cdi.version>
        <geronimo_atinject.version>1.0</geronimo_atinject.version>
        <geronimo_interceptor.version>1.0-SNAPSHOT</geronimo_interceptor.version>
        <geronimo_validation.version>1.1</geronimo_validation.version>
        <openejb.version>3.1.4</openejb.version>
        <myfaces.version>2.0.7</myfaces.version>
    </properties>
    
    <mailingLists>
        <mailingList>
            <name>OpenWebBeans Developer List</name>
            <subscribe>dev-subscribe@openwebbeans.apache.org</subscribe>
            <unsubscribe>dev-unsubscribe@openwebbeans.apache.org</unsubscribe>
            <post>dev@openwebbeans.apache.org</post>
            <archive>http://mail-archives.apache.org/mod_mbox/openwebbeans-dev/</archive>
        </mailingList>
        <mailingList>
            <name>OpenWebBeans User List</name>
            <subscribe>user-subscribe@openwebbeans.apache.org</subscribe>
            <unsubscribe>user-unsubscribe@openwebbeans.apache.org</unsubscribe>
            <post>user@openwebbeans.apache.org</post>
            <archive>http://mail-archives.apache.org/mod_mbox/openwebbeans-user/</archive>
        </mailingList>
        <mailingList>
            <name>OpenWebBeans Commits List</name>
            <subscribe>commits-subscribe@openwebbeans.apache.org</subscribe>
            <unsubscribe>commits-unsubscribe@openwebbeans.apache.org</unsubscribe>
            <post>commits@openwebbeans.apache.org</post>
            <archive>http://mail-archives.apache.org/mod_mbox/openwebbeans-commits/</archive>
        </mailingList>
        <mailingList>
            <name>OpenWebBeans Private List</name>
            <subscribe>private-subscribe@openwebbeans.apache.org</subscribe>
            <unsubscribe>private-unsubscribe@openwebbeans.apache.org</unsubscribe>
            <post>private@openwebbeans.apache.org</post>
        </mailingList>
    </mailingLists>

    <developers>
        <developer>
            <id>gerdogdu</id>
            <name>Gurkan Erdogdu</name>
            <email>gerdogdu at apache dot org</email>
            <roles>
                <role>PMC</role>
                <role>Chair</role>
            </roles>
        </developer>
        <developer>
            <id>bergmark</id>
            <name>Joe Bergmark</name>
            <email>bergmark at gmail dot com</email>
            <roles>
                <role>PMC</role>
            </roles>
        </developer>
        <developer>
            <id>kevan</id>
            <name>Kevan Miller</name>
            <email>kevan dot miller at gmail dot com</email>
            <roles>
                <role>PMC</role>
            </roles>
        </developer>
        <developer>
            <id>matzew</id>
            <name>Matthias Wessendorf</name>
            <email>matzew at apache dot org</email>
            <organization>Oracle, Germany</organization>
            <organizationUrl>http://www.oracle.com/</organizationUrl>
            <roles>
                <role>Committer,Mentor</role>
            </roles>
        </developer>
        <developer>
            <id>covener</id>
            <name>Eric Covener</name>
            <email>covener at gmail dot com</email>
            <roles>
                <role>PMC</role>
            </roles>
        </developer>
        <developer>
            <id>struberg</id>
            <name>Mark Struberg</name>
            <email>struberg at yahoo dot de</email>
            <roles>
                <role>PMC</role>
            </roles>
        </developer>
        <developer>
            <id>dblevins</id>
            <name>David Blevins</name>
            <email>david dot blevins at visi dot com</email>
            <roles>
                <role>PMC</role>
            </roles>
        </developer>
        <developer>
            <id>gpetracek</id>
            <name>Gerhard Petracek</name>
            <email>gpetracek at apache dot org</email>
            <organization>IRIAN.at, Austria</organization>
            <organizationUrl>http://www.irian.at/</organizationUrl>
            <roles>
                <role>PMC</role>
            </roles>
            <timezone>+1</timezone>
        </developer>
        <developer>
            <id>kelapure</id>
            <name>Rohit Kelapure</name>
            <email>kelapure at apache dot org</email>
            <url>http://www.linkedin.com/in/rohitkelapure</url>
            <organization>IBM</organization>
            <organizationUrl>http://wasdynacache.blogspot.com</organizationUrl>
            <roles>
                <role>Committer</role>
            </roles>
        </developer>
        <developer>
            <id>rederpj</id>
            <name>Paul J. Reder</name>
            <email>rederpj at apache dot org</email>
            <roles>
                <role>Committer</role>
            </roles>
        </developer>
        <developer>
            <id>djencks</id>
            <name>David Jencks</name>
            <email>djencks at apache dot org</email>
            <roles>
                <role>PMC</role>
            </roles>
        </developer>
        <developer>
            <id>martinkoci</id>
            <name>Martin Koci</name>
            <email>martinkoci at apache dot org</email>
            <timezone>+1</timezone>
            <roles>
              <role>committer</role>
            </roles>
        </developer>
        <developer>
            <id>arne</id>
            <name>Arne Limburg</name>
            <email>arne at apache dot org</email>
            <timezone>+1</timezone>
            <roles>
                <role>committer</role>
            </roles>
        </developer>
        <developer>
            <id>tandraschko</id>
            <name>Thomas Andraschko</name>
            <email>tandraschko at apache dot org</email>
            <timezone>+1</timezone>
            <roles>
                <role>committer</role>
            </roles>
        </developer>
    </developers>

    <contributors>
        <contributor>
            <name>Adonis Raduca</name>
            <email>adonis.raduca at codebeat.ro</email>
            <roles>
                <role>Logo-creator</role>
            </roles>
        </contributor>
    </contributors>

    <build>
        <defaultGoal>install</defaultGoal>

        <pluginManagement>
            <plugins>
                <plugin>
                    <groupId>org.apache.maven.plugins</groupId>
                    <artifactId>maven-remote-resources-plugin</artifactId>
                    <version>1.2.1</version>
                    <executions>
                        <execution>
                            <goals>
                                <goal>process</goal>
                            </goals>
                            <configuration>
                                <resourceBundles>
                                    <resourceBundle>org.apache:apache-jar-resource-bundle:1.4</resourceBundle>
                                </resourceBundles>
                            </configuration>
                        </execution>
                    </executions>
                </plugin>

                <plugin>
                    <groupId>org.apache.maven.plugins</groupId>
                    <artifactId>maven-jar-plugin</artifactId>
                    <version>2.3.2</version>
                </plugin>
            </plugins>
        </pluginManagement>

        <plugins>
            <plugin>
                <groupId>org.apache.maven.plugins</groupId>
                <artifactId>maven-release-plugin</artifactId>
                <configuration>
                    <arguments>-Papache-release -Ptck -Pjsr330-tck</arguments>
                    <autoVersionSubmodules>true</autoVersionSubmodules>
                </configuration>
            </plugin>

            <plugin>
                <groupId>org.apache.maven.plugins</groupId>
                <artifactId>maven-jar-plugin</artifactId>
                <version>2.3.2</version>
                <configuration>
                    <archive>
                        <manifestEntries>
                            <Specification-Title>${project.name}</Specification-Title>
                            <Specification-Version>${project.version}</Specification-Version>
                            <Specification-Vendor>${project.organization.name}</Specification-Vendor>
                            <Implementation-Title>${project.name}</Implementation-Title>
                            <Implementation-Version>${project.version}</Implementation-Version>
                            <Implementation-Vendor>${project.organization.name}</Implementation-Vendor>
                            <Implementation-Vendor-Id>org.apache</Implementation-Vendor-Id>
                        </manifestEntries>
                        <!-- Adding Manifest File -->
                        <manifestFile>${project.build.outputDirectory}/META-INF/MANIFEST.MF</manifestFile>
                    </archive>
                </configuration>
            </plugin>

            <plugin>
                <groupId>org.apache.felix</groupId>
                <artifactId>maven-bundle-plugin</artifactId>
                <version>2.1.0</version>
                <executions>
                    <execution>
                        <id>bundle-manifest</id>
                        <phase>process-classes</phase>
                        <goals>
                            <goal>manifest</goal>
                        </goals>
                    </execution>
                </executions>
                <configuration>
                    <supportedProjectTypes>
                        <supportedProjectType>jar</supportedProjectType>
                        <supportedProjectType>bundle</supportedProjectType>
                        <supportedProjectType>war</supportedProjectType>
                    </supportedProjectTypes>
                    <instructions>
                        <Bundle-SymbolicName>${project.artifactId}</Bundle-SymbolicName>
                        <Bundle-Version>${project.version}</Bundle-Version>
                        <Export-Package>!org.apache.webbeans.internal.*,org.apache.webbeans.*;version="${project.version}"</Export-Package>
                        <Private-Package>org.apache.webbeans.internal.*</Private-Package>
                    </instructions>
                </configuration>
            </plugin>

            <plugin>
                <groupId>org.apache.maven.plugins</groupId>
                <artifactId>maven-remote-resources-plugin</artifactId>
            </plugin>

            <plugin>
                <artifactId>maven-compiler-plugin</artifactId>
                <version>2.3.2</version>
                <configuration>
                    <source>1.6</source>
                    <target>1.6</target>
                </configuration>
            </plugin>
            <plugin>
                <groupId>org.apache.maven.plugins</groupId>
                <artifactId>maven-surefire-plugin</artifactId>
                <version>2.9</version>
                <configuration>
                    <includes>
                        <include>**/*Test.java</include>
                        <include>**/*TestCase.java</include>
                        <include>**/*Tests*.java</include>
                    </includes>
                </configuration>
            </plugin>
            <!-- force generating a *-sources.jar when building a jar, e.g. for a snapshot release -->
            <plugin>
                <groupId>org.apache.maven.plugins</groupId>
                <artifactId>maven-source-plugin</artifactId>
                <version>2.1.2</version>
                <executions>
                    <execution>
                        <goals>
                            <goal>jar</goal>
                        </goals>
                    </execution>
                </executions>
            </plugin>

            <plugin>
                <groupId>org.apache.maven.plugins</groupId>
                <artifactId>maven-checkstyle-plugin</artifactId>
                <version>2.7</version>
                <executions>
                  <execution>
                    <id>verify-style</id>
                    <phase>verify</phase>
                    <goals><goal>check</goal></goals>
                  </execution>
                </executions>
                <configuration>
                    <configLocation>openwebbeans/owb-checks-default.xml</configLocation>
                    <headerLocation>openwebbeans/owb-header.txt</headerLocation>
                    <consoleOutput>true</consoleOutput>
                </configuration>
                <dependencies>
                    <dependency>
                        <groupId>org.apache.openwebbeans.build-tools</groupId>
                        <artifactId>checkstyle-rules</artifactId>
                        <version>1.3</version>
                    </dependency>
                </dependencies>
            </plugin>

            <plugin>
                <groupId>org.apache.rat</groupId>
                <artifactId>apache-rat-plugin</artifactId>
                <version>0.7</version>
                <configuration>
                    <includes>
                        <include>src/**/*</include>
                        <include>pom.xml</include>
                    </includes>
                    <excludes>
                        <exclude>**/*/MANIFEST.MF</exclude>
                        <exclude>.git</exclude>
                        <exclude>.gitignore</exclude>
                    </excludes>
                </configuration>
                <executions>
                    <execution>
                        <phase>verify</phase>
                        <goals>
                            <goal>check</goal>
                        </goals>
                    </execution>
                </executions>
            </plugin>
        </plugins>
    </build>

    <reporting>
        <plugins>
            <plugin>
                <groupId>org.apache.maven.plugins</groupId>
                <artifactId>maven-project-info-reports-plugin</artifactId>
                <version>2.4</version>
                <reportSets>
                    <reportSet>
                        <reports>
                            <report>cim</report>
                            <report>index</report>
                            <report>issue-tracking</report>
                            <report>mailing-list</report>
                            <report>project-team</report>
                            <report>scm</report>
                            <report>summary</report>
                        </reports>
                    </reportSet>
                </reportSets>
            </plugin>
            <plugin>
                <groupId>org.apache.maven.plugins</groupId>
                <artifactId>maven-javadoc-plugin</artifactId>
                <version>2.8</version>
                <configuration>
                    <quiet>true</quiet>
                    <links>
                        <link>http://download.oracle.com/javaee/6/api/</link>
                        <link>http://download.oracle.com/javase/6/docs/api/</link>
                        <link>http://myfaces.apache.org/core20/myfaces-api/apidocs/</link>
                    </links>
                </configuration>
                <reportSets>
                    <reportSet>
                        <reports>
                            <report>javadoc</report>
                            <report>test-javadoc</report>
                        </reports>
                    </reportSet>
                </reportSets>
            </plugin>
        </plugins>
    </reporting>

    <modules>
        <module>webbeans-spi</module>
        <module>webbeans-impl</module>
        <module>webbeans-ee-common</module>
        <module>webbeans-web</module>
        <module>webbeans-ejb</module>
        <module>webbeans-ee</module>
        <module>webbeans-tomcat6</module>
        <module>webbeans-tomcat7</module>
        <module>webbeans-jms</module>       
        <module>webbeans-jsf</module>
        <module>webbeans-jsf12</module>
        <module>webbeans-clustering</module>
        <module>webbeans-el10</module>
        <module>webbeans-el22</module>		
        <module>webbeans-resource</module>
        <module>webbeans-jee5-ejb-resource</module>
        <module>webbeans-osgi</module>
        <module>webbeans-porting</module>
        <module>webbeans-arquillian</module>
        <module>samples</module>
        <module>webbeans-tck</module>
        <module>distribution</module>
        <module>webbeans-doc</module>
    </modules>

    <dependencyManagement>

        <dependencies>

            <dependency>
                <groupId>org.apache.geronimo.specs</groupId>
                <artifactId>geronimo-jaxws_2.1_spec</artifactId>
                <version>${geronimo_jaxws.version}</version>
            </dependency>

            <dependency>
                <groupId>org.apache.geronimo.specs</groupId>
                <artifactId>geronimo-servlet_3.0_spec</artifactId>
                <version>${geronimo_servlet.version}</version>
            </dependency>

            <dependency>
                <groupId>dom4j</groupId>
                <artifactId>dom4j</artifactId>
                <version>${dom4j.version}</version>
            </dependency>

            <dependency>
                <groupId>org.apache.geronimo.specs</groupId>
                <artifactId>geronimo-ejb_3.1_spec</artifactId>
                <version>${geronimo_ejb.version}</version>
            </dependency>

            <dependency>
                <groupId>org.apache.geronimo.specs</groupId>
                <artifactId>geronimo-el_2.2_spec</artifactId>
                <version>${geronimo_el.version}</version>
            </dependency>

            <dependency>
                <groupId>org.apache.geronimo.specs</groupId>
                <artifactId>geronimo-validation_1.0_spec</artifactId>
                <version>${geronimo_validation.version}</version>
            </dependency>


            <dependency>
                <groupId>org.apache.myfaces.core</groupId>
                <artifactId>myfaces-api</artifactId>
                <version>${myfaces.version}</version>
            </dependency>

            <dependency>
                <groupId>org.apache.myfaces.core</groupId>
                <artifactId>myfaces-impl</artifactId>
                <version>${myfaces.version}</version>
            </dependency>

            <dependency>
                <groupId>org.apache.xbean</groupId>
                <artifactId>xbean-finder-shaded</artifactId>
                <version>3.14</version>
            </dependency>
            <dependency>
                <groupId>org.apache.xbean</groupId>
                <artifactId>xbean-asm4-shaded</artifactId>
                <version>3.16</version>
            </dependency>

            <dependency>
                <groupId>junit</groupId>
                <artifactId>junit</artifactId>
                <version>4.8.2</version>
                <scope>test</scope>
            </dependency>

            <dependency>
                <groupId>org.apache.geronimo.specs</groupId>
                <artifactId>geronimo-annotation_1.2_spec</artifactId>
                <version>${geronimo_annotation.version}</version>
            </dependency>

            <dependency>
                <groupId>org.osgi</groupId>
                <artifactId>org.osgi.core</artifactId>
                <version>4.2.0</version>
                <scope>provided</scope>
            </dependency>
            

            <dependency>
                <groupId>org.apache.geronimo.specs</groupId>
                <artifactId>geronimo-jpa_2.0_spec</artifactId>
                <version>${geronimo_jpa.version}</version>
            </dependency>

            <dependency>
                <groupId>org.apache.geronimo.specs</groupId>
                <artifactId>geronimo-interceptor_1.2_spec</artifactId>
                <version>${geronimo_interceptor.version}</version>
            </dependency>

            <dependency>
                <groupId>org.apache.geronimo.specs</groupId>
                <artifactId>geronimo-jta_1.1_spec</artifactId>
                <version>${geronimo_jta.version}</version>
            </dependency>

            <dependency>
                <groupId>org.apache.geronimo.specs</groupId>
                <artifactId>geronimo-jsp_2.1_spec</artifactId>
                <version>${geronimo_jsp.version}</version>
            </dependency>

            <dependency>
                <groupId>org.apache.geronimo.specs</groupId>
                <artifactId>geronimo-jcdi_1.1_spec</artifactId>
                <version>${geronimo_cdi.version}</version>
            </dependency>

            <dependency>
                <groupId>org.apache.geronimo.specs</groupId>
                <artifactId>geronimo-atinject_1.0_spec</artifactId>
                <version>${geronimo_atinject.version}</version>
            </dependency>

            <!--  this is used for TCK tests        -->
            <dependency>
                <groupId>org.apache.openwebbeans</groupId>
                <artifactId>openwebbeans-impl</artifactId>
                <version>${project.version}</version>
            </dependency>

            <dependency>
                <groupId>org.apache.openwebbeans</groupId>
                <artifactId>openwebbeans-el22</artifactId>
                <version>${project.version}</version>
            </dependency>

            <dependency>
                <groupId>org.apache.openwebbeans</groupId>
                <artifactId>openwebbeans-porting</artifactId>
                <version>${project.version}</version>
                <scope>test</scope>
            </dependency>

            <dependency>
                <groupId>org.apache.openwebbeans</groupId>
                <artifactId>openwebbeans-web</artifactId>
                <version>${project.version}</version>
            </dependency>

            <dependency>
                <groupId>org.apache.openwebbeans</groupId>
                <artifactId>openwebbeans-jsf</artifactId>
                <version>${project.version}</version>
            </dependency>

            <dependency>
                <groupId>org.apache.openwebbeans</groupId>
                <artifactId>openwebbeans-spi</artifactId>
                <version>${project.version}</version>
            </dependency>

            <dependency>
                <groupId>org.apache.openwebbeans</groupId>
                <artifactId>openwebbeans-resource</artifactId>
                <version>${project.version}</version>
            </dependency>

            <dependency>
                <groupId>org.apache.openwebbeans</groupId>
                <artifactId>openwebbeans-ejb</artifactId>
                <version>${project.version}</version>
            </dependency>

            <!-- CDI Testing Framework -->
            <dependency>
                <groupId>org.apache.openwebbeans.test</groupId>
                <artifactId>cditest</artifactId>
                <version>${project.version}</version>
            </dependency>
            <dependency>
                <groupId>org.apache.openwebbeans.test</groupId>
                <artifactId>cditest-owb</artifactId>
                <version>${project.version}</version>
            </dependency>

            <dependency>
                <groupId>org.apache.openejb</groupId>
                <artifactId>openejb-core</artifactId>
                <version>${openejb.version}</version>
            </dependency>

            <dependency>
                <groupId>org.apache.openejb</groupId>
                <artifactId>openejb-tomcat-catalina</artifactId>
                <version>${openejb.version}</version>
            </dependency>

        </dependencies>
    </dependencyManagement>


    <profiles>
        <profile>
            <id>reporting</id>
            <activation>
                <property>
                    <name>skipReports</name>
                    <value>!true</value>
                </property>
            </activation>
            <reporting>
                <plugins>
                    <!-- Apache plugins in alphabetical order -->
                    <plugin>
                        <groupId>org.apache.maven.plugins</groupId>
                        <artifactId>maven-jxr-plugin</artifactId>
                        <version>2.3</version>
                        <configuration>
                            <inputEncoding>
                                ${project.build.sourceEncoding}
                            </inputEncoding>
                            <outputEncoding>
                                ${project.build.sourceEncoding}
                            </outputEncoding>
                        </configuration>
                    </plugin>
                    <plugin>
                        <groupId>org.apache.maven.plugins</groupId>
                        <artifactId>maven-pmd-plugin</artifactId>
                        <version>2.5</version>
                        <configuration>
                            <targetJdk>1.5</targetJdk>
                            <rulesets>
                                <ruleset>
                                    http://svn.codehaus.org/mojo/trunk/mojo/mojo-parent/src/main/config/pmd/mojo_rules.xml
                                </ruleset>
                            </rulesets>
                        </configuration>
                    </plugin>
                    <plugin>
                        <groupId>org.apache.maven.plugins</groupId>
                        <artifactId>
                            maven-project-info-reports-plugin
                        </artifactId>
                        <version>2.4</version>
                        <reportSets>
                            <reportSet>
                                <reports>
                                    <report>cim</report>
                                    <report>dependencies</report>
                                    <report>dependency-convergence</report>
                                    <report>dependency-management</report>
                                    <report>index</report>
                                    <report>issue-tracking</report>
                                    <report>license</report>
                                    <report>mailing-list</report>
                                    <report>plugin-management</report>
                                    <report>project-team</report>
                                    <report>scm</report>
                                    <report>summary</report>
                                </reports>
                            </reportSet>
                        </reportSets>
                    </plugin>
                    <plugin>
                        <groupId>org.apache.maven.plugins</groupId>
                        <artifactId>maven-surefire-report-plugin</artifactId>
                        <version>2.9</version>
                        <reportSets>
                            <reportSet>
                                <reports>
                                    <report>report</report>
                                </reports>
                            </reportSet>
                        </reportSets>
                    </plugin>
                    <!-- Codehaus plugins in alphabetical order -->
                    <plugin>
                        <groupId>org.codehaus.mojo</groupId>
                        <artifactId>cobertura-maven-plugin</artifactId>
                        <version>2.5.1</version>
                    </plugin>
                    <plugin>
                        <groupId>org.codehaus.mojo</groupId>
                        <artifactId>taglist-maven-plugin</artifactId>
                        <version>2.4</version>
                    </plugin>
                    <plugin>
                        <groupId>org.codehaus.mojo</groupId>
                        <artifactId>findbugs-maven-plugin</artifactId>
                        <version>2.3.2</version>
                        <configuration>
                            <threshold>Low</threshold>
                        </configuration>
                    </plugin>

                </plugins>
            </reporting>

        </profile>

        <profile>
            <id>jsr330-tck</id>
            <modules>
                <module>atinject-tck</module>
            </modules>
        </profile>

        <profile>
            <id>doc</id>
            <modules>
                <module>webbeans-doc</module>
            </modules>
        </profile>



    </profiles>
</project><|MERGE_RESOLUTION|>--- conflicted
+++ resolved
@@ -29,11 +29,7 @@
     <artifactId>openwebbeans</artifactId>
     <name>Apache OpenWebBeans</name>
     <packaging>pom</packaging>
-<<<<<<< HEAD
-    <version>2.0.0-SNAPSHOT</version>
-=======
     <version>1.2.2</version>
->>>>>>> bb4a9d7a
 
     <url>openwebbeans.apache.org</url>
 
@@ -69,17 +65,17 @@
 
     <properties>
         <geronimo_jaxws.version>1.0</geronimo_jaxws.version>
-        <geronimo_servlet.version>1.0</geronimo_servlet.version>
+        <geronimo_servlet.version>1.2</geronimo_servlet.version>
         <dom4j.version>1.6.1</dom4j.version>
         <geronimo_ejb.version>1.0.2</geronimo_ejb.version>
         <geronimo_el.version>1.0.2</geronimo_el.version>
-        <geronimo_annotation.version>1.0.MR2-SNAPSHOT</geronimo_annotation.version>
+        <geronimo_annotation.version>1.0.1</geronimo_annotation.version>
         <geronimo_jpa.version>1.1</geronimo_jpa.version>
         <geronimo_jta.version>1.1.1</geronimo_jta.version>
         <geronimo_jsp.version>1.0.1</geronimo_jsp.version>
-        <geronimo_cdi.version>1.0-SNAPSHOT</geronimo_cdi.version>
+        <geronimo_cdi.version>1.0</geronimo_cdi.version>
         <geronimo_atinject.version>1.0</geronimo_atinject.version>
-        <geronimo_interceptor.version>1.0-SNAPSHOT</geronimo_interceptor.version>
+        <geronimo_interceptor.version>1.0</geronimo_interceptor.version>
         <geronimo_validation.version>1.1</geronimo_validation.version>
         <openejb.version>3.1.4</openejb.version>
         <myfaces.version>2.0.7</myfaces.version>
@@ -496,6 +492,7 @@
         <module>webbeans-jee5-ejb-resource</module>
         <module>webbeans-osgi</module>
         <module>webbeans-porting</module>
+        <module>webbeans-test</module>
         <module>webbeans-arquillian</module>
         <module>samples</module>
         <module>webbeans-tck</module>
@@ -515,7 +512,7 @@
 
             <dependency>
                 <groupId>org.apache.geronimo.specs</groupId>
-                <artifactId>geronimo-servlet_3.0_spec</artifactId>
+                <artifactId>geronimo-servlet_2.5_spec</artifactId>
                 <version>${geronimo_servlet.version}</version>
             </dependency>
 
@@ -576,7 +573,7 @@
 
             <dependency>
                 <groupId>org.apache.geronimo.specs</groupId>
-                <artifactId>geronimo-annotation_1.2_spec</artifactId>
+                <artifactId>geronimo-annotation_1.1_spec</artifactId>
                 <version>${geronimo_annotation.version}</version>
             </dependency>
 
@@ -596,7 +593,7 @@
 
             <dependency>
                 <groupId>org.apache.geronimo.specs</groupId>
-                <artifactId>geronimo-interceptor_1.2_spec</artifactId>
+                <artifactId>geronimo-interceptor_1.1_spec</artifactId>
                 <version>${geronimo_interceptor.version}</version>
             </dependency>
 
@@ -614,7 +611,7 @@
 
             <dependency>
                 <groupId>org.apache.geronimo.specs</groupId>
-                <artifactId>geronimo-jcdi_1.1_spec</artifactId>
+                <artifactId>geronimo-jcdi_1.0_spec</artifactId>
                 <version>${geronimo_cdi.version}</version>
             </dependency>
 
@@ -816,7 +813,12 @@
             </modules>
         </profile>
 
-
+        <profile>
+            <id>cdi-1.1</id>
+            <modules>
+                <module>webbeans-cdi11</module>
+            </modules>
+        </profile>
 
     </profiles>
 </project>