--- conflicted
+++ resolved
@@ -23,11 +23,7 @@
     <parent>
         <groupId>org.apache.openwebbeans</groupId>
         <artifactId>openwebbeans</artifactId>
-<<<<<<< HEAD
-        <version>2.0.0-SNAPSHOT</version>
-=======
         <version>1.2.2</version>
->>>>>>> bb4a9d7a
         <relativePath>../pom.xml</relativePath>
     </parent>
 
@@ -35,45 +31,29 @@
     <name>TCK Porting Pkg</name>
     <packaging>jar</packaging>
     <description>Apache OpenWebBeans TCK Porting Package</description>
-    
+
     <properties>
-        <cdi.tck.version>1.1.2.Final</cdi.tck.version>
+        <webbeans.tck.version>1.0.4.CR1</webbeans.tck.version>
     </properties>
+
+        <!--Used for jboss-test-harness-api not in central maven -->
+    <!-- TODO finally REMOVE if all transitive stuff from the TCK moved to maven.central -->
+    <repositories>
+        <repository>
+            <id>repository.jboss.org</id>
+            <name>JBoss Repository</name>
+            <url>http://repository.jboss.org/nexus/content/groups/public-jboss/</url>
+            <releases>
+                <enabled>true</enabled>
+            </releases>
+            <snapshots>
+                <enabled>false</enabled>
+            </snapshots>
+        </repository>
+    </repositories>
     
     <dependencies>
-        <dependency>
-            <groupId>org.jboss.cdi.tck</groupId>
-            <artifactId>cdi-tck-api</artifactId>
-            <version>${cdi.tck.version}</version>
-            <exclusions>
-                <exclusion>
-                    <groupId>javax.enterprise</groupId>
-                    <artifactId>cdi-api</artifactId>
-                </exclusion>
-                <exclusion>
-                    <groupId>javax.faces</groupId>
-                    <artifactId>jsf-api</artifactId>
-                </exclusion>
-                <exclusion>
-                    <groupId>javax.servlet</groupId>
-                    <artifactId>javax.servlet-api</artifactId>
-                </exclusion>
-                <exclusion>
-                    <groupId>javax.servlet.jsp</groupId>
-                    <artifactId>jsp-api</artifactId>
-                </exclusion>
-                <exclusion>
-                    <groupId>javax.transaction</groupId>
-                    <artifactId>jta</artifactId>
-                </exclusion>
-            </exclusions>
-        </dependency>
-        
-        <dependency>
-            <groupId>org.apache.openwebbeans</groupId>
-            <artifactId>openwebbeans-spi</artifactId>
-        </dependency>
-        
+
         <dependency>
             <groupId>org.apache.openwebbeans</groupId>
             <artifactId>openwebbeans-impl</artifactId>
@@ -96,7 +76,7 @@
 
         <dependency>
             <groupId>org.apache.geronimo.specs</groupId>
-            <artifactId>geronimo-servlet_3.0_spec</artifactId>
+            <artifactId>geronimo-servlet_2.5_spec</artifactId>
         </dependency>
 
         <dependency>
@@ -106,7 +86,7 @@
 
         <dependency>
             <groupId>org.apache.geronimo.specs</groupId>
-            <artifactId>geronimo-annotation_1.2_spec</artifactId>
+            <artifactId>geronimo-annotation_1.1_spec</artifactId>
             <version>${geronimo_annotation.version}</version>
         </dependency>
 
@@ -116,14 +96,31 @@
             <version>3.1</version>
         </dependency>
 
+
         <dependency>
             <groupId>org.apache.geronimo.specs</groupId>
-            <artifactId>geronimo-interceptor_1.2_spec</artifactId>
+            <artifactId>geronimo-interceptor_1.1_spec</artifactId>
+        </dependency>
+
+        <dependency>
+            <groupId>org.jboss.jsr299.tck</groupId>
+            <artifactId>jsr299-tck-api</artifactId>
+            <version>${webbeans.tck.version}</version>
+            <exclusions>
+                <exclusion>
+                    <groupId>javax.enterprise</groupId>
+                    <artifactId>cdi-api</artifactId>
+                </exclusion>
+                <exclusion>
+                    <groupId>javax.el</groupId>
+                    <artifactId>el-api</artifactId>
+                </exclusion>
+            </exclusions>
         </dependency>
 
         <dependency>
             <groupId>org.apache.geronimo.specs</groupId>
-            <artifactId>geronimo-jcdi_1.1_spec</artifactId>
+            <artifactId>geronimo-jcdi_1.0_spec</artifactId>
         </dependency>
 
         <dependency>
@@ -149,4 +146,5 @@
 
     </dependencies>
 
+
 </project>