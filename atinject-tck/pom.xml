--- conflicted
+++ resolved
@@ -23,11 +23,7 @@
     <parent>
         <groupId>org.apache.openwebbeans</groupId>
         <artifactId>openwebbeans</artifactId>
-<<<<<<< HEAD
-        <version>2.0.0-SNAPSHOT</version>
-=======
         <version>1.2.2</version>
->>>>>>> bb4a9d7a
         <relativePath>../pom.xml</relativePath>
     </parent>
 
@@ -74,37 +70,11 @@
         </dependency>
 
         <dependency>
-            <groupId>org.apache.geronimo.specs</groupId>
-            <artifactId>geronimo-jcdi_1.1_spec</artifactId>
+            <groupId>org.apache.openwebbeans</groupId>
+            <artifactId>openwebbeans-porting</artifactId>
+            <scope>provided</scope>
         </dependency>
-        
-        <dependency>
-            <groupId>org.apache.geronimo.specs</groupId>
-            <artifactId>geronimo-interceptor_1.2_spec</artifactId>
-        </dependency>
-        
-        <dependency>
-            <groupId>org.apache.geronimo.specs</groupId>
-            <artifactId>geronimo-el_2.2_spec</artifactId>
-        </dependency>
-        
-        <dependency>
-            <groupId>org.apache.openwebbeans</groupId>
-            <artifactId>openwebbeans-spi</artifactId>
-        </dependency>
-        
-        <dependency>
-            <groupId>org.apache.openwebbeans</groupId>
-            <artifactId>openwebbeans-impl</artifactId>
-        </dependency>
-        
-        <dependency>
-            <groupId>org.apache.openwebbeans</groupId>
-            <artifactId>openwebbeans-impl</artifactId>
-            <version>${project.version}</version>
-            <classifier>tests</classifier>
-        </dependency>
-        
+
         <dependency>
             <groupId>junit</groupId>
             <artifactId>junit</artifactId>
