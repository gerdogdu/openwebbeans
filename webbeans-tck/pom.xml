--- conflicted
+++ resolved
@@ -22,22 +22,32 @@
     <parent>
         <groupId>org.apache.openwebbeans</groupId>
         <artifactId>openwebbeans</artifactId>
-<<<<<<< HEAD
-        <version>2.0.0-SNAPSHOT</version>
-=======
         <version>1.2.2</version>
->>>>>>> bb4a9d7a
         <relativePath>../pom.xml</relativePath>
     </parent>
 
     <artifactId>openwebbeans-tck</artifactId>
-    <name>JSR-346 TCK runner</name>
+    <name>JSR-299 TCK runner</name>
     <packaging>jar</packaging>
     <description>All TCK tests for the Apache OpenWebBeans Implementation</description>
 
     <properties>
-        <cdi.tck.version>1.1.2.Final</cdi.tck.version>
+        <!--  <webbeans.tck.version>1.0.1-Final</webbeans.tck.version> -->
+        <webbeans.tck.version>1.0.4.SP1</webbeans.tck.version>
     </properties>
+
+    <!--Used for jboss-test-harness-api not in central maven -->
+    <!-- TODO finally REMOVE if all transitive stuff from the TCK moved to maven.central -->
+    <repositories>
+        <repository>
+            <id>repository.jboss.org</id>
+            <name>JBoss Repository</name>
+            <url>http://repository.jboss.org/nexus/content/groups/public-jboss/</url>
+            <releases>
+                <enabled>true</enabled>
+            </releases>
+        </repository>
+    </repositories>
 
     <dependencies>
 
@@ -45,15 +55,32 @@
         
         <dependency>
             <groupId>org.apache.geronimo.specs</groupId>
-            <artifactId>geronimo-interceptor_1.2_spec</artifactId>
-        </dependency>
-        
+            <artifactId>geronimo-interceptor_1.1_spec</artifactId>
+        </dependency>
+
+        <dependency>
+            <groupId>org.apache.openwebbeans</groupId>
+            <artifactId>openwebbeans-porting</artifactId>
+        </dependency>
+
         <dependency>
             <groupId>org.apache.openwebbeans</groupId>
             <artifactId>openwebbeans-resource</artifactId>
         </dependency>
 
         <dependency>
+            <groupId>org.jboss.jsr299.tck</groupId>
+            <artifactId>jsr299-tck-impl</artifactId>
+            <version>${webbeans.tck.version}</version>
+            <exclusions>
+                <exclusion>
+                    <artifactId>cdi-api</artifactId>
+                    <groupId>javax.enterprise</groupId>
+                </exclusion>
+            </exclusions>
+        </dependency>
+
+        <dependency>
             <groupId>org.apache.xbean</groupId>
             <artifactId>xbean-finder-shaded</artifactId>
         </dependency>
@@ -61,8 +88,9 @@
         <dependency>
             <groupId>org.testng</groupId>
             <artifactId>testng</artifactId>
-            <version>6.3</version>
+            <version>5.8</version>
             <scope>test</scope>
+            <classifier>jdk15</classifier>
         </dependency>
 
         <dependency>
@@ -75,12 +103,7 @@
             <groupId>org.apache.openwebbeans</groupId>
             <artifactId>openwebbeans-spi</artifactId>
         </dependency>
-        
-        <dependency>
-            <groupId>org.apache.geronimo.specs</groupId>
-            <artifactId>geronimo-jcdi_1.1_spec</artifactId>
-        </dependency>
-        
+
         <dependency>
             <groupId>org.apache.geronimo.specs</groupId>
             <artifactId>geronimo-ejb_3.1_spec</artifactId>
@@ -91,83 +114,8 @@
     <profiles>
         <profile>
             <id>tck</id>
-            <dependencies>
-                <dependency>
-                    <groupId>org.jboss.cdi.tck</groupId>
-                    <artifactId>cdi-tck-impl</artifactId>
-                    <version>${cdi.tck.version}</version>
-                    <scope>test</scope>
-                    <exclusions>
-                        <exclusion>
-                            <groupId>javax.enterprise</groupId>
-                            <artifactId>cdi-api</artifactId>
-                        </exclusion>
-                        <exclusion>
-                            <groupId>javax.faces</groupId>
-                            <artifactId>jsf-api</artifactId>
-                        </exclusion>
-                        <exclusion>
-                            <groupId>javax.servlet</groupId>
-                            <artifactId>javax.servlet-api</artifactId>
-                        </exclusion>
-                        <exclusion>
-                            <groupId>javax.servlet.jsp</groupId>
-                            <artifactId>jsp-api</artifactId>
-                        </exclusion>
-                        <exclusion>
-                            <groupId>javax.transaction</groupId>
-                            <artifactId>jta</artifactId>
-                        </exclusion>
-                    </exclusions>
-                </dependency>
-                
-                <dependency>
-                    <groupId>org.apache.openwebbeans</groupId>
-                    <artifactId>openwebbeans-porting</artifactId>
-                </dependency>
-                
-                <dependency>
-                    <groupId>org.apache.openwebbeans.arquillian</groupId>
-                    <artifactId>owb-arquillian-standalone</artifactId>
-                    <version>${project.version}</version>
-                </dependency>
-                
-                <dependency>
-                    <groupId>org.apache.geronimo.specs</groupId>
-                    <artifactId>geronimo-jsp_2.2_spec</artifactId>
-                    <version>1.1</version>
-                    <scope>test</scope>
-                </dependency>
-                <dependency>
-                    <groupId>org.apache.geronimo.specs</groupId>
-                    <artifactId>geronimo-jta_1.1_spec</artifactId>
-                    <scope>test</scope>
-                </dependency>
-                <dependency>
-                    <groupId>org.apache.geronimo.specs</groupId>
-                    <artifactId>geronimo-servlet_3.0_spec</artifactId>
-                    <scope>test</scope>
-                </dependency>
-        
-                <dependency>
-                    <groupId>org.apache.myfaces.core</groupId>
-                    <artifactId>myfaces-api</artifactId>
-                    <scope>test</scope>
-                </dependency>
-
-            </dependencies>
             <build>
                 <plugins>
-                    <plugin>
-                        <groupId>org.apache.maven.plugins</groupId>
-                        <artifactId>maven-surefire-plugin</artifactId>
-                        <configuration>
-                            <excludedGroups>integration,javaee-full</excludedGroups>
-                            <suiteXmlFiles>
-                                <suiteXmlFile>standalone-suite.xml</suiteXmlFile>
-                            </suiteXmlFiles>
-                        </configuration>
-                    </plugin>
                     <plugin>
                         <groupId>org.apache.maven.plugins</groupId>
                         <artifactId>maven-dependency-plugin</artifactId>
@@ -181,11 +129,199 @@
                                 <configuration>
                                     <artifactItems>
 
+                                        <!-- Those dependencies are required for Web Profile TCK testing -->
+                                        <artifactItem>
+                                            <groupId>org.jboss.jsr299.tck</groupId>
+                                            <artifactId>jsr299-tck-impl</artifactId>
+                                            <version>${webbeans.tck.version}</version>
+                                            <type>xml</type>
+                                            <classifier>suite</classifier>
+                                            <overWrite>true</overWrite>
+                                        </artifactItem>
+
                                         <!-- OWB Porting Package -->
                                         <artifactItem>
                                             <groupId>org.apache.openwebbeans</groupId>
                                             <artifactId>openwebbeans-porting</artifactId>
                                             <overWrite>true</overWrite>
+                                            <outputDirectory>${project.build.directory}/dependency/lib</outputDirectory>
+                                        </artifactItem>
+
+                                        <!-- OWB Implementation Package -->
+                                        <artifactItem>
+                                            <groupId>org.apache.openwebbeans</groupId>
+                                            <artifactId>openwebbeans-impl</artifactId>
+                                            <overWrite>true</overWrite>
+                                            <outputDirectory>${project.build.directory}/dependency/lib</outputDirectory>
+                                        </artifactItem>
+
+                                        <!-- OWB JSF 1.2 Plugin Package -->
+                                        <artifactItem>
+                                            <groupId>org.apache.openwebbeans</groupId>
+                                            <artifactId>openwebbeans-jsf12</artifactId>
+                                            <overWrite>true</overWrite>
+                                            <version>${project.version}</version>
+                                            <outputDirectory>${project.build.directory}/dependency/lib</outputDirectory>
+                                        </artifactItem>
+
+                                        <!-- OWB EL 1.0 Plugin Package -->
+                                        <artifactItem>
+                                            <groupId>org.apache.openwebbeans</groupId>
+                                            <artifactId>openwebbeans-el10</artifactId>
+                                            <overWrite>true</overWrite>
+                                            <version>${project.version}</version>
+                                            <outputDirectory>${project.build.directory}/dependency/lib</outputDirectory>
+                                        </artifactItem>
+
+                                        <!-- OWB Web Plugin Package -->
+                                        <artifactItem>
+                                            <groupId>org.apache.openwebbeans</groupId>
+                                            <artifactId>openwebbeans-web</artifactId>
+                                            <overWrite>true</overWrite>
+                                            <version>${project.version}</version>
+                                            <outputDirectory>${project.build.directory}/dependency/lib</outputDirectory>
+                                        </artifactItem>
+
+                                        <!-- EJB API -->
+                                        <artifactItem>
+                                            <groupId>org.apache.geronimo.specs</groupId>
+                                            <artifactId>geronimo-ejb_3.1_spec</artifactId>
+                                            <overWrite>true</overWrite>
+                                            <outputDirectory>${project.build.directory}/dependency/lib</outputDirectory>
+                                        </artifactItem>
+
+
+                                        <!-- JSTL -->
+                                        <artifactItem>
+                                            <groupId>javax.servlet</groupId>
+                                            <artifactId>jstl</artifactId>
+                                            <overWrite>true</overWrite>
+                                            <version>1.2</version>
+                                            <outputDirectory>${project.build.directory}/dependency/lib</outputDirectory>
+                                        </artifactItem>
+
+                                        <!-- OWB EE Common Package -->
+                                        <artifactItem>
+                                            <groupId>org.apache.openwebbeans</groupId>
+                                            <artifactId>openwebbeans-ee-common</artifactId>
+                                            <overWrite>true</overWrite>
+                                            <version>${project.version}</version>
+                                            <outputDirectory>${project.build.directory}/dependency/lib</outputDirectory>
+                                        </artifactItem>
+
+
+                                        <!-- MyFaces API Package -->
+                                        <artifactItem>
+                                            <groupId>org.apache.myfaces.core</groupId>
+                                            <artifactId>myfaces-api</artifactId>
+                                            <overWrite>true</overWrite>
+                                            <version>1.2.8</version>
+                                            <outputDirectory>${project.build.directory}/dependency/lib</outputDirectory>
+                                        </artifactItem>
+
+                                        <!-- MyFaces Impl Package -->
+                                        <artifactItem>
+                                            <groupId>org.apache.myfaces.core</groupId>
+                                            <artifactId>myfaces-impl</artifactId>
+                                            <overWrite>true</overWrite>
+                                            <version>1.2.8</version>
+                                            <outputDirectory>${project.build.directory}/dependency/lib</outputDirectory>
+                                        </artifactItem>
+
+                                        <!-- OWB EJB Plugin Package
+                                                <artifactItem>
+                                                    <groupId>org.apache.openwebbeans</groupId>
+                                                    <artifactId>openwebbeans-ejb</artifactId>
+                                                    <overWrite>true</overWrite>
+                                                    <outputDirectory>${project.build.directory}/dependency/lib</outputDirectory>
+                                                </artifactItem>
+                                                -->
+
+                                        <!-- OWB Resource Plugin Package -->
+                                        <artifactItem>
+                                            <groupId>org.apache.openwebbeans</groupId>
+                                            <artifactId>openwebbeans-resource</artifactId>
+                                            <overWrite>true</overWrite>
+                                            <outputDirectory>${project.build.directory}/dependency/lib</outputDirectory>
+                                        </artifactItem>
+
+                                        <!-- Dom4j -->
+                                        <artifactItem>
+                                            <groupId>dom4j</groupId>
+                                            <artifactId>dom4j</artifactId>
+                                            <overWrite>true</overWrite>
+                                            <outputDirectory>${project.build.directory}/dependency/lib</outputDirectory>
+                                        </artifactItem>
+
+                                        <!-- commons-logging -->
+                                        <artifactItem>
+                                            <groupId>commons-logging</groupId>
+                                            <artifactId>commons-logging</artifactId>
+                                            <overWrite>true</overWrite>
+                                            <version>1.1.1</version>
+                                            <outputDirectory>${project.build.directory}/dependency/lib</outputDirectory>
+                                        </artifactItem>
+
+                                        <!-- commons-digester -->
+                                        <artifactItem>
+                                            <groupId>commons-digester</groupId>
+                                            <artifactId>commons-digester</artifactId>
+                                            <overWrite>true</overWrite>
+                                            <version>1.6</version>
+                                            <outputDirectory>${project.build.directory}/dependency/lib</outputDirectory>
+                                        </artifactItem>
+
+                                        <!-- commons-codec -->
+                                        <artifactItem>
+                                            <groupId>commons-codec</groupId>
+                                            <artifactId>commons-codec</artifactId>
+                                            <overWrite>true</overWrite>
+                                            <version>1.3</version>
+                                            <outputDirectory>${project.build.directory}/dependency/lib</outputDirectory>
+                                        </artifactItem>
+
+                                        <!-- commons-validator -->
+                                        <artifactItem>
+                                            <groupId>commons-validator</groupId>
+                                            <artifactId>commons-validator</artifactId>
+                                            <overWrite>true</overWrite>
+                                            <version>1.3.1</version>
+                                            <outputDirectory>${project.build.directory}/dependency/lib</outputDirectory>
+                                        </artifactItem>
+
+                                        <!-- commons-collections -->
+                                        <artifactItem>
+                                            <groupId>commons-collections</groupId>
+                                            <artifactId>commons-collections</artifactId>
+                                            <overWrite>true</overWrite>
+                                            <version>2.1</version>
+                                            <outputDirectory>${project.build.directory}/dependency/lib</outputDirectory>
+                                        </artifactItem>
+
+                                        <!-- commons-beanutils -->
+                                        <artifactItem>
+                                            <groupId>commons-beanutils</groupId>
+                                            <artifactId>commons-beanutils</artifactId>
+                                            <overWrite>true</overWrite>
+                                            <version>1.7.0</version>
+                                            <outputDirectory>${project.build.directory}/dependency/lib</outputDirectory>
+                                        </artifactItem>
+
+                                        <!-- commons-discovery -->
+                                        <artifactItem>
+                                            <groupId>commons-discovery</groupId>
+                                            <artifactId>commons-discovery</artifactId>
+                                            <overWrite>true</overWrite>
+                                            <version>0.4</version>
+                                            <outputDirectory>${project.build.directory}/dependency/lib</outputDirectory>
+                                        </artifactItem>
+
+                                        <!-- xml-apis -->
+                                        <artifactItem>
+                                            <groupId>xml-apis</groupId>
+                                            <artifactId>xml-apis</artifactId>
+                                            <overWrite>true</overWrite>
+                                            <version>1.0.b2</version>
                                             <outputDirectory>${project.build.directory}/dependency/lib</outputDirectory>
                                         </artifactItem>
 
@@ -194,6 +330,28 @@
                             </execution>
                         </executions>
                     </plugin>
+                    <plugin>
+                        <groupId>org.apache.maven.plugins</groupId>
+                        <artifactId>maven-surefire-plugin</artifactId>
+                        <configuration>
+                            <suiteXmlFiles>
+                                <suiteXmlFile>standalone-suite.xml</suiteXmlFile>
+                            </suiteXmlFiles>
+
+                            <systemProperties>
+                                <property>
+                                    <name>org.jboss.testharness.libraryDirectory</name>
+                                    <value>target/dependency/lib</value>
+                                </property>
+                                <property>
+                                    <name>tomcat.home</name>
+                                    <value>/home/gurkanerdogdu/apache-tomcat-6.0.20</value>
+                                </property>
+                            </systemProperties>
+
+                        </configuration>
+                    </plugin>
+
                 </plugins>
             </build>
         </profile>
